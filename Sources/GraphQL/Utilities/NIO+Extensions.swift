--- conflicted
+++ resolved
@@ -11,13 +11,8 @@
 public typealias Future = EventLoopFuture
 
 extension Collection {
-<<<<<<< HEAD
     public func flatten<T>(on eventLoopGroup: EventLoopGroup) -> Future<[T]> where Element == Future<T> {
         return Future.whenAllSucceed(Array(self), on: eventLoopGroup.next())
-=======
-    internal func flatten<T>(on eventLoopGroup: EventLoopGroup) -> Future<[T]> where Element == Future<T> {
-        return Future.whenAll(Array(self), eventLoop: eventLoopGroup.next())
->>>>>>> 02e6a518
     }
 }
 
